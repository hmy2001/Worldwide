package emulator

import (
	"fmt"
	"gbc/pkg/cartridge"
)

var done = make(chan int)

// FetchMemory8 引数で指定したアドレスから値を取得する
func (cpu *CPU) FetchMemory8(addr uint16) (value byte) {
	switch {
	case addr >= 0x4000 && addr < 0x8000:
		// ROMバンク
		value = cpu.ROMBank[cpu.ROMBankPtr][addr-0x4000]
	case addr >= 0x8000 && addr < 0xa000:
		// VRAMバンク
		value = cpu.GPU.VRAMBank[cpu.GPU.VRAMBankPtr][addr-0x8000]
	case addr >= 0xa000 && addr < 0xc000:
		if cpu.RTC.Mapped != 0 {
			value = cpu.RTC.Read(byte(cpu.RTC.Mapped))
		} else {
			// RAMバンク
			value = cpu.RAMBank[cpu.RAMBankPtr][addr-0xa000]
		}
	case cpu.WRAMBankPtr > 1 && addr >= 0xd000 && addr < 0xe000:
		// WRAMバンク
		value = cpu.WRAMBank[cpu.WRAMBankPtr][addr-0xd000]
	case addr >= 0xff00:
		value = cpu.fetchIO(addr)
	default:
		value = cpu.RAM[addr]
	}
	return value
}

func (cpu *CPU) fetchIO(addr uint16) (value byte) {
	switch {
	case addr == JOYPADIO:
		value = cpu.joypad.Output()
	case addr == SBIO:
		value = cpu.Serial.ReadSB()
	case addr == SCIO:
		value = cpu.Serial.ReadSC()
	case (addr >= 0xff10 && addr <= 0xff26) || (addr >= 0xff30 && addr <= 0xff3f):
		// サウンドアクセス
		value = cpu.Sound.Read(addr)
	case addr == LCDCIO:
		value = cpu.GPU.LCDC
	case addr == LCDSTATIO:
		value = cpu.GPU.LCDSTAT
	case addr == BCPDIO:
		// 背景パレットデータ読み込み
		index := cpu.GPU.FetchBGPalleteIndex()
		value = cpu.GPU.BGPallete[index]
	case addr == OCPDIO:
		// スプライトパレットデータ読み込み
		index := cpu.GPU.FetchSPRPalleteIndex()
		value = cpu.GPU.SPRPallete[index]
	default:
		value = cpu.RAM[addr]
	}
	return value
}

// SetMemory8 引数で指定したアドレスにvalueを書き込む
func (cpu *CPU) SetMemory8(addr uint16, value byte) {

	if addr <= 0x7fff {
		// ROM領域
		if (addr >= 0x2000) && (addr <= 0x3fff) {
			switch cpu.Cartridge.MBC {
			case cartridge.MBC1:
				// ROMバンク下位5bit
				if value == 0 {
					value = 1
				}
				upper2 := cpu.ROMBankPtr >> 5
				lower5 := value
				newROMBankPtr := (upper2 << 5) | lower5
				cpu.switchROMBank(newROMBankPtr)
			case cartridge.MBC3:
				if cpu.GPU.HBlankDMALength == 0 {
					newROMBankPtr := value & 0x7f
					if newROMBankPtr == 0 {
						newROMBankPtr = 1
					}
					cpu.switchROMBank(newROMBankPtr)
				}
			case cartridge.MBC5:
				if addr < 0x3000 {
					// 下位8bit
					newROMBankPtr := value
					cpu.switchROMBank(newROMBankPtr)
				} else {
					// 上位1bit
					// fmt.Println(value)
				}
			}
		} else if (addr >= 0x4000) && (addr <= 0x5fff) {
			switch cpu.Cartridge.MBC {
			case cartridge.MBC1:
				// RAM バンク番号または、 ROM バンク番号の上位ビット
				if cpu.bankMode == 0 {
					// ROMptrの上位2bitの切り替え
					upper2 := value
					lower5 := cpu.ROMBankPtr & 0x1f
					newROMBankPtr := (upper2 << 5) | lower5
					cpu.switchROMBank(newROMBankPtr)
				} else if cpu.bankMode == 1 {
					// RAMptrの切り替え
					newRAMBankPtr := value
					cpu.RAMBankPtr = newRAMBankPtr
				}
			case cartridge.MBC3:
				switch {
				case value <= 0x07 && cpu.GPU.HBlankDMALength == 0:
					cpu.RTC.Mapped = 0
					cpu.RAMBankPtr = value
				case value >= 0x08 && value <= 0x0c:
					cpu.RTC.Mapped = uint(value)
				}
			case cartridge.MBC5:
				// fmt.Println(value)
				cpu.RAMBankPtr = value & 0x0f
			}
		} else if (addr >= 0x6000) && (addr <= 0x7fff) {
			switch cpu.Cartridge.MBC {
			case cartridge.MBC1:
				// ROM/RAM モード選択
				if value == 1 || value == 0 {
					cpu.bankMode = uint(value)
				}
			case cartridge.MBC3:
				if value == 1 {
					cpu.RTC.Latched = false
				} else if value == 0 {
					cpu.RTC.Latched = true
					cpu.RTC.Latch()
				}
			}
		}
	} else {

		// OAMDMA中はCPUは0xff80-0xfffeのみアクセス可能
		if addr < 0xff80 || addr > 0xfffe {
			if cpu.ptrOAMDMA > 0 && cpu.ptrOAMDMA <= 160 {
				return
			}
		}

		switch {
		case addr >= 0x8000 && addr < 0xa000:
			// VRAM
			cpu.GPU.VRAMBank[cpu.GPU.VRAMBankPtr][addr-0x8000] = value
		case addr >= 0xa000 && addr < 0xc000:
			if cpu.RTC.Mapped == 0 {
				// RAM
				cpu.RAMBank[cpu.RAMBankPtr][addr-0xa000] = value
			} else {
				cpu.RTC.Write(byte(cpu.RTC.Mapped), value)
			}
		case cpu.WRAMBankPtr > 1 && addr >= 0xd000 && addr < 0xe000:
			// WRAM
			cpu.WRAMBank[cpu.WRAMBankPtr][addr-0xd000] = value
		case addr >= 0xff00:
			cpu.setIO(addr, value)
		default:
			cpu.RAM[addr] = value
		}
	}
}

func (cpu *CPU) setIO(addr uint16, value byte) {
	cpu.RAM[addr] = value

	switch {
	case addr == JOYPADIO:
		cpu.joypad.P1 = value

	case addr == SBIO:
		cpu.Serial.WriteSB(value)
	case addr == SCIO:

		if cpu.Serial.TransferFlag == 0 {
			cpu.Serial.WriteSC(value)

			switch value {
			case 0x80:
				if cpu.Serial.WaitCtr > 0 {
					cpu.Serial.Wait.Done()
					cpu.Serial.WaitCtr--
				}
			case 0x81:
				close(done)
				done = make(chan int)
				go func() {
					success := false
					for !success {
						success = cpu.Serial.Transfer(0)
						select {
						case <-done:
							// 次の通信が催促されたら強制的に打ち切る
							break
						default:
						}
					}
					if success {
						cpu.Serial.TransferFlag = 1
						<-cpu.serialTick
						cpu.Serial.Receive()
						cpu.Serial.ClearSC()
						cpu.setSerialFlag()
					}
				}()
			case 0x83:
				close(done)
				done = make(chan int)
				go func() {
					success := false
					for !success {
						success = cpu.Serial.Transfer(0)
						select {
						case <-done:
							break
						default:
						}
					}
					if success {
						cpu.Serial.TransferFlag = 1
						<-cpu.serialTick
						cpu.Serial.Receive()
						cpu.Serial.ClearSC()
						cpu.setSerialFlag()
					}
				}()
			}
		}

	case addr == DIVIO:
		cpu.RAM[DIVIO] = 0
		cpu.cycleDIV = 0

	case addr == IFIO:
		cpu.RAM[IFIO] = value | 0xe0 // IF[4-7]は常に1

	case addr == DMAIO:
		// DMA転送
		start := uint16(cpu.getAReg()) << 8
<<<<<<< HEAD
		cpu.startOAMDMA = start
		cpu.ptrOAMDMA = 160 + 2 // 転送開始までにラグがある
=======
		if cpu.ptrOAMDMA > 0 {
			cpu.restartOAMDMA = start
			cpu.reptrOAMDMA = 160 + 2 // 転送開始までにラグがある
		} else {
			cpu.startOAMDMA = start
			cpu.ptrOAMDMA = 160 + 2 // 転送開始までにラグがある
		}
>>>>>>> cc01e66c

	case addr >= 0xff10 && addr <= 0xff26:
		// サウンドアクセス
		cpu.Sound.Write(addr, value)
	case addr >= 0xff30 && addr <= 0xff3f:
		// サウンドアクセス
		cpu.Sound.WriteWaveform(addr, value)

	case addr == LCDCIO:
		cpu.GPU.LCDC = value

	case addr == LCDSTATIO:
		cpu.GPU.LCDSTAT = value

	case addr == 0xff42:
		cpu.GPU.WriteScrollY(value)
	case addr == 0xff43:
		cpu.GPU.WriteScrollX(value)

	case addr == BGPIO:
		cpu.GPU.DMGPallte[0] = value
	case addr == OBP0IO:
		cpu.GPU.DMGPallte[1] = value
	case addr == OBP1IO:
		cpu.GPU.DMGPallte[2] = value

	// 以降はゲームボーイカラーのみ
	case addr == VBKIO && cpu.GPU.HBlankDMALength == 0:
		// VRAMバンク切り替え
		newVRAMBankPtr := value & 0x01
		cpu.GPU.VRAMBankPtr = newVRAMBankPtr

	case addr == HDMA5IO:
		HDMA5 := value
		mode := HDMA5 >> 7 // 転送モード
		if cpu.GPU.HBlankDMALength > 0 && mode == 0 {
			cpu.GPU.HBlankDMALength = 0
			cpu.RAM[HDMA5IO] |= 0x80
		} else {
			length := (int(HDMA5&0x7f) + 1) * 16 // 転送するデータ長

			switch mode {
			case 0:
				// 汎用DMA
				cpu.doVRAMDMATransfer(length)
				cpu.RAM[HDMA5IO] = 0xff // 完了
			case 1:
				// H-Blank DMA
				cpu.GPU.HBlankDMALength = int(HDMA5&0x7f) + 1
				cpu.RAM[HDMA5IO] &= 0x7f
			}
		}

	case addr == BCPSIO:
		cpu.GPU.CGBPallte[0] = value
	case addr == OCPSIO:
		cpu.GPU.CGBPallte[1] = value
	case addr == BCPDIO:
		// 背景パレットデータ書き込み
		index := cpu.GPU.FetchBGPalleteIndex()
		cpu.GPU.BGPallete[index] = value
		if cpu.GPU.FetchBGPalleteIncrement() {
			cpu.GPU.CGBPallte[0]++
		}
	case addr == OCPDIO:
		// スプライトパレットデータ書き込み
		index := cpu.GPU.FetchSPRPalleteIndex()
		cpu.GPU.SPRPallete[index] = value
		if cpu.GPU.FetchSPRPalleteIncrement() {
			cpu.GPU.CGBPallte[1]++
		}

	case addr == SVBKIO:
		// WRAMバンク切り替え
		newWRAMBankPtr := value & 0x07
		if newWRAMBankPtr == 0 {
			newWRAMBankPtr = 1
		}
		cpu.WRAMBankPtr = newWRAMBankPtr
	}
}

// ROMバンクの切り替え
func (cpu *CPU) switchROMBank(newROMBankPtr uint8) {
	switchFlag := false

	switch cpu.Cartridge.ROMSize {
	case 0:
	case 1:
		switchFlag = (newROMBankPtr < 4)
	case 2:
		switchFlag = (newROMBankPtr < 8)
	case 3:
		switchFlag = (newROMBankPtr < 16)
	case 4:
		switchFlag = (newROMBankPtr < 32)
	case 5:
		switchFlag = (newROMBankPtr < 64)
	case 6:
		switchFlag = (newROMBankPtr < 128)
	case 7:
		switchFlag = (newROMBankPtr <= 255)
	default:
		errorMsg := fmt.Sprintf("ROMSize is invalid => type:%x rom:%x ram:%x\n", cpu.Cartridge.Type, cpu.Cartridge.ROMSize, cpu.Cartridge.RAMSize)
		panic(errorMsg)
	}

	if switchFlag {
		cpu.ROMBankPtr = newROMBankPtr
	}
}

func (cpu *CPU) doVRAMDMATransfer(length int) {
	from := (uint16(cpu.FetchMemory8(HDMA1IO))<<8 | uint16(cpu.FetchMemory8(HDMA2IO))) & 0xfff0
	to := ((uint16(cpu.FetchMemory8(HDMA3IO))<<8 | uint16(cpu.FetchMemory8(HDMA4IO))) & 0x1ff0) + 0x8000

	for i := 0; i < length; i++ {
		value := cpu.FetchMemory8(from)
		cpu.SetMemory8(to, value)
		from++
		to++
	}

	cpu.RAM[HDMA1IO] = byte(from >> 8)
	cpu.RAM[HDMA2IO] = byte((from & 0xff))
	cpu.RAM[HDMA3IO] = byte(to >> 8)
	cpu.RAM[HDMA4IO] = byte(to & 0xf0)
}<|MERGE_RESOLUTION|>--- conflicted
+++ resolved
@@ -247,10 +247,6 @@
 	case addr == DMAIO:
 		// DMA転送
 		start := uint16(cpu.getAReg()) << 8
-<<<<<<< HEAD
-		cpu.startOAMDMA = start
-		cpu.ptrOAMDMA = 160 + 2 // 転送開始までにラグがある
-=======
 		if cpu.ptrOAMDMA > 0 {
 			cpu.restartOAMDMA = start
 			cpu.reptrOAMDMA = 160 + 2 // 転送開始までにラグがある
@@ -258,7 +254,6 @@
 			cpu.startOAMDMA = start
 			cpu.ptrOAMDMA = 160 + 2 // 転送開始までにラグがある
 		}
->>>>>>> cc01e66c
 
 	case addr >= 0xff10 && addr <= 0xff26:
 		// サウンドアクセス
